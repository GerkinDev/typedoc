--- conflicted
+++ resolved
@@ -1,6 +1,5 @@
 # Unreleased
 
-<<<<<<< HEAD
 ### Incomplete
 
 These TODOs will be resolved before a full release. ([GitHub project](https://github.com/TypeStrong/typedoc/projects/11))
@@ -72,7 +71,7 @@
 -   @fb55
 -   @futurGH
 -   @Shane4368
-=======
+
 ## v0.22.17 (2022-06-01)
 
 ### Features
@@ -82,7 +81,6 @@
 ### Bug Fixes
 
 -   Restore support for TS 4.0 through 4.5, #1945.
->>>>>>> 372025df
 
 ## v0.22.16 (2022-05-30)
 
