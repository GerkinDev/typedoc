{
  "name": "typedoc",
  "description": "Create api documentation for TypeScript projects.",
  "version": "0.22.15",
  "homepage": "https://typedoc.org",
  "main": "./dist/index.js",
  "exports": "./dist/index.js",
  "types": "./dist/index.d.ts",
  "bin": {
    "typedoc": "bin/typedoc"
  },
  "license": "Apache-2.0",
  "repository": {
    "type": "git",
    "url": "git://github.com/TypeStrong/TypeDoc.git"
  },
  "bugs": {
    "url": "https://github.com/TypeStrong/TypeDoc/issues"
  },
  "engines": {
    "node": ">= 12.10.0"
  },
  "dependencies": {
    "lunr": "^2.3.9",
    "marked": "^4.0.12",
    "minimatch": "^5.0.1",
    "shiki": "^0.10.1"
  },
  "peerDependencies": {
    "typescript": "4.0.x || 4.1.x || 4.2.x || 4.3.x || 4.4.x || 4.5.x || 4.6.x"
  },
  "devDependencies": {
    "@types/glob": "^7.2.0",
    "@types/lunr": "^2.3.4",
    "@types/marked": "^4.0.3",
    "@types/minimatch": "3.0.5",
    "@types/mocha": "^9.1.0",
    "@types/node": "^17.0.23",
    "@typescript-eslint/eslint-plugin": "^5.18.0",
    "@typescript-eslint/parser": "^5.18.0",
    "esbuild": "^0.14.34",
    "eslint": "^8.13.0",
    "mocha": "^9.2.1",
    "nyc": "^15.1.0",
    "prettier": "2.6.2",
    "puppeteer": "^13.5.2",
    "reg-notify-github-plugin": "^0.11.1",
    "reg-suit": "^0.11.1",
    "reg-suit-core": "^0.11.1",
    "reg-suit-interface": "^0.11.0",
<<<<<<< HEAD
    "ts-node": "^10.4.0",
    "typescript": "^4.5.5"
=======
    "ts-node": "^10.7.0",
    "typescript": "^4.6.3"
>>>>>>> abed9a64
  },
  "files": [
    "/bin",
    "!*.map",
    "/dist",
    "!/dist/tmp",
    "!/dist/test",
    "/LICENSE",
    "/static"
  ],
  "scripts": {
    "pretest": "node scripts/copy_test_files.js",
    "test": "mocha -r ts-node/register --config .config/mocha.fast.json",
    "pretest:full": "npm run pretest",
    "test:full": "nyc mocha -r ts-node/register --config .config/mocha.full.json",
    "test:visual": "node ./dist/test/capture-screenshots.js && reg-suit -c .config/regconfig.json compare",
    "test:visual:accept": "node scripts/accept_visual_regression.js",
    "prerebuild_specs": "npm run pretest",
    "rebuild_specs": "node scripts/rebuild_specs.js",
    "build": "npm run build:tsc && npm run build:themes",
    "build:tsc": "tsc --project .",
    "build:themes": "esbuild src/lib/output/themes/default/assets/bootstrap.ts --bundle --minify --outfile=static/main.js",
    "build:prod": "npm run build:prod:tsc && npm run build:themes",
    "build:prod:tsc": "tsc --project . --sourceMap false",
    "lint": "eslint . && npm run prettier -- --check .",
    "prettier": "prettier --config .config/.prettierrc.json --ignore-path .config/.prettierignore",
    "prepublishOnly": "node scripts/set_strict.js false && npm run build:prod && npm test",
    "postpublish": "node scripts/set_strict.js true"
  },
  "keywords": [
    "typescript",
    "documentation",
    "generator"
  ],
  "nyc": {
    "extension": [
      ".ts",
      ".tsx"
    ],
    "reporter": [
      "html",
      "text-summary"
    ],
    "exclude": [
      "**/*.d.ts",
      "src/test"
    ]
  }
}<|MERGE_RESOLUTION|>--- conflicted
+++ resolved
@@ -48,13 +48,8 @@
     "reg-suit": "^0.11.1",
     "reg-suit-core": "^0.11.1",
     "reg-suit-interface": "^0.11.0",
-<<<<<<< HEAD
-    "ts-node": "^10.4.0",
-    "typescript": "^4.5.5"
-=======
     "ts-node": "^10.7.0",
     "typescript": "^4.6.3"
->>>>>>> abed9a64
   },
   "files": [
     "/bin",
