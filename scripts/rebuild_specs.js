// @ts-check
"use strict";
Error.stackTraceLimit = 50;
const ts = require("typescript");
const fs = require("fs");
const path = require("path");
const TypeDoc = require("..");
const { getExpandedEntryPointsForPaths } = require("../dist/lib/utils");

const base = path.join(__dirname, "../src/test/converter");

const app = new TypeDoc.Application();
app.options.addReader(new TypeDoc.TSConfigReader());
app.bootstrap({
    name: "typedoc",
    excludeExternals: true,
    disableSources: false,
    tsconfig: path.join(base, "tsconfig.json"),
    externalPattern: ["**/node_modules/**"],
    entryPointStrategy: TypeDoc.EntryPointStrategy.Expand,
    logLevel: TypeDoc.LogLevel.Warn,
    gitRevision: "fake",
});

/** @type {[string, () => void, () => void][]} */
const conversions = [
    [
        "specs",
        () => {
            // nop
        },
        () => {
            // nop
        },
    ],
    [
        "specs-with-lump-categories",
        () => app.options.setValue("categorizeByGroup", false),
        () => app.options.setValue("categorizeByGroup", true),
    ],
    [
        "specs.nodoc",
        () => app.options.setValue("excludeNotDocumented", true),
        () => app.options.setValue("excludeNotDocumented", false),
    ],
];

/**
 * Rebuilds the converter specs for the provided dirs.
 * @param {string[]} dirs
 */
function rebuildConverterTests(dirs) {
    const program = ts.createProgram(app.options.getFileNames(), {
        ...app.options.getCompilerOptions(),
        noEmit: true,
    });

    const errors = ts.getPreEmitDiagnostics(program);
    if (errors.length) {
        app.logger.diagnostics(errors);
        return;
    }

    for (const fullPath of dirs) {
        console.log(fullPath);
        for (const [file, before, after] of conversions) {
            const out = path.join(fullPath, `${file}.json`);
            if (fs.existsSync(out)) {
                TypeDoc.resetReflectionID();
                before();
                const result = app.converter.convert(
                    getExpandedEntryPointsForPaths(
                        app.logger,
                        [fullPath],
                        app.options,
                        [program]
                    )
                );
                const serialized = app.serializer.toObject(result);

                const data =
                    JSON.stringify(serialized, null, "  ")
                        .split(TypeDoc.normalizePath(base))
<<<<<<< HEAD
                        .join("%BASE%")
                        .trim() + "\n";
=======
                        .join("%BASE%") + "\n";
>>>>>>> a4945d39
                after();
                fs.writeFileSync(out, data);
            }
        }
    }
}

async function main(filter = "") {
    console.log("Base directory is", base);
    const dirs = await fs.promises.readdir(base, { withFileTypes: true });

    await rebuildConverterTests(
        dirs
            .filter((dir) => {
                if (!dir.isDirectory()) return false;
                return dir.name.endsWith(filter);
            })
            .map((dir) => path.join(base, dir.name))
    );
}

main(process.argv[2]).catch((reason) => {
    console.error(reason);
    process.exit(1);
});<|MERGE_RESOLUTION|>--- conflicted
+++ resolved
@@ -81,12 +81,7 @@
                 const data =
                     JSON.stringify(serialized, null, "  ")
                         .split(TypeDoc.normalizePath(base))
-<<<<<<< HEAD
-                        .join("%BASE%")
-                        .trim() + "\n";
-=======
                         .join("%BASE%") + "\n";
->>>>>>> a4945d39
                 after();
                 fs.writeFileSync(out, data);
             }
