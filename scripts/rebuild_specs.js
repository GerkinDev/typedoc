--- conflicted
+++ resolved
@@ -1,10 +1,7 @@
 "use strict";
 // @ts-check
 
-<<<<<<< HEAD
 const ts = require("typescript");
-=======
->>>>>>> 2bf6e491
 const fs = require("fs-extra");
 const path = require("path");
 const TypeDoc = require("..");
