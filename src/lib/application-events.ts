--- conflicted
+++ resolved
@@ -1,8 +1,5 @@
 export const ApplicationEvents = {
     BOOTSTRAP_END: "bootstrapEnd",
-<<<<<<< HEAD
     REVIVE: "reviveProject",
-=======
     VALIDATE_PROJECT: "validateProject",
->>>>>>> c75f44f1
 };