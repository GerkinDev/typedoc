--- conflicted
+++ resolved
@@ -130,22 +130,13 @@
     constructor(options?: Partial<TypeDocAndTSOptions>) {
         super(DUMMY_APPLICATION_OWNER);
 
-<<<<<<< HEAD
         this.logger = new ConsoleLogger();
         this.options = new Options(this.logger);
         this.options.addDefaultDeclarations();
-        this.converter = this.addComponent<Converter>('converter', Converter);
-        this.serializer = this.addComponent<Serializer>('serializer', Serializer);
-        this.renderer = this.addComponent<Renderer>('renderer', Renderer);
-        this.plugins = this.addComponent('plugins', PluginHost);
-=======
-        this.logger    = new ConsoleLogger();
         this.serializer = new Serializer();
         this.converter = this.addComponent<Converter>('converter', Converter);
         this.renderer  = this.addComponent<Renderer>('renderer', Renderer);
         this.plugins   = this.addComponent('plugins', PluginHost);
-        this.options   = this.addComponent('options', Options);
->>>>>>> 5a2fac6e
 
         this.bootstrap(options);
     }
