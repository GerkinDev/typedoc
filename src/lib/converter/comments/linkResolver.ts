--- conflicted
+++ resolved
@@ -24,38 +24,18 @@
 export function resolveLinks(
     comment: Comment,
     reflection: Reflection,
-<<<<<<< HEAD
-    attemptExternalResolve: (ref: DeclarationReference) => string | undefined
-=======
-    validation: ValidationOptions,
-    logger: Logger,
     externalResolver: ExternalSymbolResolver
->>>>>>> c75f44f1
 ) {
     comment.summary = resolvePartLinks(
         reflection,
         comment.summary,
-<<<<<<< HEAD
-        attemptExternalResolve
-=======
-        warn,
-        validation,
-        logger,
         externalResolver
->>>>>>> c75f44f1
     );
     for (const tag of comment.blockTags) {
         tag.content = resolvePartLinks(
             reflection,
             tag.content,
-<<<<<<< HEAD
-            attemptExternalResolve
-=======
-            warn,
-            validation,
-            logger,
             externalResolver
->>>>>>> c75f44f1
         );
     }
 
@@ -63,14 +43,7 @@
         reflection.readme = resolvePartLinks(
             reflection,
             reflection.readme,
-<<<<<<< HEAD
-            attemptExternalResolve
-=======
-            warn,
-            validation,
-            logger,
             externalResolver
->>>>>>> c75f44f1
         );
     }
 }
@@ -78,41 +51,17 @@
 export function resolvePartLinks(
     reflection: Reflection,
     parts: readonly CommentDisplayPart[],
-<<<<<<< HEAD
-    attemptExternalResolve: (ref: DeclarationReference) => string | undefined
-): CommentDisplayPart[] {
-    return parts.flatMap((part) =>
-        processPart(reflection, part, attemptExternalResolve)
-=======
-    warn: () => void,
-    validation: ValidationOptions,
-    logger: Logger,
     externalResolver: ExternalSymbolResolver
 ): CommentDisplayPart[] {
     return parts.flatMap((part) =>
-        processPart(
-            reflection,
-            part,
-            warn,
-            validation,
-            logger,
-            externalResolver
-        )
->>>>>>> c75f44f1
+        processPart(reflection, part, externalResolver)
     );
 }
 
 function processPart(
     reflection: Reflection,
     part: CommentDisplayPart,
-<<<<<<< HEAD
-    attemptExternalResolve: (ref: DeclarationReference) => string | undefined
-=======
-    warn: () => void,
-    validation: ValidationOptions,
-    logger: Logger,
     externalResolver: ExternalSymbolResolver
->>>>>>> c75f44f1
 ): CommentDisplayPart | CommentDisplayPart[] {
     if (part.kind === "inline-tag") {
         if (
@@ -120,20 +69,7 @@
             part.tag === "@linkcode" ||
             part.tag === "@linkplain"
         ) {
-<<<<<<< HEAD
-            return resolveLinkTag(reflection, part, attemptExternalResolve);
-=======
-            return resolveLinkTag(
-                reflection,
-                part,
-                externalResolver,
-                (msg: string) => {
-                    if (validation.invalidLink) {
-                        logger.warn(msg);
-                    }
-                }
-            );
->>>>>>> c75f44f1
+            return resolveLinkTag(reflection, part, externalResolver);
         }
     }
 
@@ -143,12 +79,7 @@
 function resolveLinkTag(
     reflection: Reflection,
     part: InlineTagDisplayPart,
-<<<<<<< HEAD
-    attemptExternalResolve: (ref: DeclarationReference) => string | undefined
-=======
-    externalResolver: ExternalSymbolResolver,
-    warn: (message: string) => void
->>>>>>> c75f44f1
+    externalResolver: ExternalSymbolResolver
 ) {
     let pos = 0;
     const end = part.text.length;
