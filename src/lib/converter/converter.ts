--- conflicted
+++ resolved
@@ -300,40 +300,12 @@
         owner: Reflection
     ): CommentDisplayPart[] | undefined {
         if (comment instanceof Comment) {
-<<<<<<< HEAD
-            resolveLinks(comment, owner, (ref) =>
-                this.resolveExternalLink(ref)
+            resolveLinks(comment, owner, (ref, part, refl) =>
+                this.resolveExternalLink(ref, part, refl)
             );
         } else {
-            return resolvePartLinks(owner, comment, (ref) =>
-                this.resolveExternalLink(ref)
-=======
-            resolveLinks(
-                comment,
-                owner,
-                this.validation,
-                this.owner.logger,
-                (ref, part, refl) => this.resolveExternalLink(ref, part, refl)
-            );
-        } else {
-            let warned = false;
-            const warn = () => {
-                if (!warned) {
-                    warned = true;
-                    this.application.logger.warn(
-                        `${owner.name}: Comment [[target]] style links are deprecated and will be removed in 0.24`
-                    );
-                }
-            };
-
-            return resolvePartLinks(
-                owner,
-                comment,
-                warn,
-                this.validation,
-                this.owner.logger,
-                (ref, part, refl) => this.resolveExternalLink(ref, part, refl)
->>>>>>> c75f44f1
+            return resolvePartLinks(owner, comment, (ref, part, refl) =>
+                this.resolveExternalLink(ref, part, refl)
             );
         }
     }
