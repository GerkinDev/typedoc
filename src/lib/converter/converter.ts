import * as ts from "typescript";

import type { Application } from "../application";
import {
    Comment,
    CommentDisplayPart,
    ProjectReflection,
    Reflection,
    ReflectionKind,
    SomeType,
} from "../models/index";
import { Context } from "./context";
import { ConverterComponent } from "./components";
import { Component, ChildableComponent } from "../utils/component";
import { BindOption, MinimalSourceFile, readFile } from "../utils";
import { convertType } from "./types";
import { ConverterEvents } from "./converter-events";
import { convertSymbol } from "./symbols";
import { createMinimatch, matchesAny } from "../utils/paths";
import type { Minimatch } from "minimatch";
import { hasAllFlags, hasAnyFlag } from "../utils/enum";
import type { DocumentationEntryPoint } from "../utils/entry-point";
import { CommentParserConfig, getComment } from "./comments";
import type {
    CommentStyle,
    ValidationOptions,
} from "../utils/options/declaration";
import { parseComment } from "./comments/parser";
import { lexCommentString } from "./comments/rawLexer";
import { resolvePartLinks, resolveLinks } from "./comments/linkResolver";
import type { DeclarationReference } from "./comments/declarationReference";

/**
 * Compiles source files using TypeScript and converts compiler symbols to reflections.
 */
@Component({
    name: "converter",
    internal: true,
    childClass: ConverterComponent,
})
export class Converter extends ChildableComponent<
    Application,
    ConverterComponent
> {
    /** @internal */
    @BindOption("externalPattern")
    externalPattern!: string[];
    private externalPatternCache?: Minimatch[];
    private excludeCache?: Minimatch[];

    /** @internal */
    @BindOption("excludeExternals")
    excludeExternals!: boolean;

    /** @internal */
    @BindOption("excludeNotDocumented")
    excludeNotDocumented!: boolean;

    /** @internal */
    @BindOption("excludePrivate")
    excludePrivate!: boolean;

    /** @internal */
    @BindOption("excludeProtected")
    excludeProtected!: boolean;

    /** @internal */
    @BindOption("commentStyle")
    commentStyle!: CommentStyle;

    /** @internal */
    @BindOption("validation")
    validation!: ValidationOptions;

    /** @internal */
    @BindOption("externalSymbolLinkMappings")
    externalSymbolLinkMappings!: Record<string, Record<string, string>>;

    private _config?: CommentParserConfig;
    private _externalSymbolResolvers: Array<
        (ref: DeclarationReference) => string | undefined
    > = [];

    get config(): CommentParserConfig {
        return this._config || this._buildCommentParserConfig();
    }

    /**
     * General events
     */

    /**
     * Triggered when the converter begins converting a project.
     * The listener will be given a {@link Context} object.
     * @event
     */
    static readonly EVENT_BEGIN = ConverterEvents.BEGIN;

    /**
     * Triggered when the converter has finished converting a project.
     * The listener will be given a {@link Context} object.
     * @event
     */
    static readonly EVENT_END = ConverterEvents.END;

    /**
     * Factory events
     */

    /**
     * Triggered when the converter has created a declaration reflection.
     * The listener will be given {@link Context} and a {@link DeclarationReflection}.
     * @event
     */
    static readonly EVENT_CREATE_DECLARATION =
        ConverterEvents.CREATE_DECLARATION;

    /**
     * Triggered when the converter has created a signature reflection.
     * The listener will be given {@link Context}, {@link SignatureReflection} | {@link ProjectReflection} and
     * `ts.SignatureDeclaration | ts.IndexSignatureDeclaration | ts.JSDocSignature | undefined`
     * @event
     */
    static readonly EVENT_CREATE_SIGNATURE = ConverterEvents.CREATE_SIGNATURE;

    /**
     * Triggered when the converter has created a parameter reflection.
     * The listener will be given {@link Context}, {@link ParameterReflection} and a `ts.Node?`
     * @event
     */
    static readonly EVENT_CREATE_PARAMETER = ConverterEvents.CREATE_PARAMETER;

    /**
     * Triggered when the converter has created a type parameter reflection.
     * The listener will be given {@link Context} and a {@link TypeParameterReflection}
     * @event
     */
    static readonly EVENT_CREATE_TYPE_PARAMETER =
        ConverterEvents.CREATE_TYPE_PARAMETER;

    /**
     * Resolve events
     */

    /**
     * Triggered when the converter begins resolving a project.
     * The listener will be given {@link Context}.
     * @event
     */
    static readonly EVENT_RESOLVE_BEGIN = ConverterEvents.RESOLVE_BEGIN;

    /**
     * Triggered when the converter resolves a reflection.
     * The listener will be given {@link Context} and a {@link Reflection}.
     * @event
     */
    static readonly EVENT_RESOLVE = ConverterEvents.RESOLVE;

    /**
     * Triggered when the converter has finished resolving a project.
     * The listener will be given {@link Context}.
     * @event
     */
    static readonly EVENT_RESOLVE_END = ConverterEvents.RESOLVE_END;

    constructor(owner: Application) {
        super(owner);

        this.addUnknownSymbolResolver((ref) => {
            // Require global links, matching local ones will likely hide mistakes where the
            // user meant to link to a local type.
            if (ref.resolutionStart !== "global" || !ref.symbolReference) {
                return;
            }

            const modLinks =
                this.externalSymbolLinkMappings[ref.moduleSource ?? "global"];
            if (typeof modLinks !== "object") {
                return;
            }

            let name = "";
            if (ref.symbolReference.path) {
                name += ref.symbolReference.path.map((p) => p.path).join(".");
            }
            if (ref.symbolReference.meaning) {
                name += ":" + ref.symbolReference.meaning;
            }

            if (typeof modLinks[name] === "string") {
                return modLinks[name];
            }
        });
    }

    /**
     * Compile the given source files and create a project reflection for them.
     */
    convert(
        entryPoints: readonly DocumentationEntryPoint[]
    ): ProjectReflection {
        const programs = entryPoints.map((e) => e.program);
        this.externalPatternCache = void 0;

        const project = new ProjectReflection(
            this.application.options.getValue("name")
        );
        const context = new Context(this, programs, project);

        this.trigger(Converter.EVENT_BEGIN, context);

        this.compile(entryPoints, context);
        this.resolve(context);

        this.trigger(Converter.EVENT_END, context);

        project.forgetTsReferences();
        return project;
    }

    /** @internal */
    convertSymbol(
        context: Context,
        symbol: ts.Symbol,
        exportSymbol?: ts.Symbol
    ) {
        convertSymbol(context, symbol, exportSymbol);
    }

    /**
     * Convert the given TypeScript type into its TypeDoc type reflection.
     *
     * @param context  The context object describing the current state the converter is in.
     * @param referenceTarget The target to be used to attempt to resolve reference types
     * @returns The TypeDoc type reflection representing the given node and type.
     * @internal
     */
    convertType(
        context: Context,
        node: ts.TypeNode | ts.Type | undefined
    ): SomeType {
        return convertType(context, node);
    }

    /**
     * Parse the given file into a comment. Intended to be used with markdown files.
     */
    parseRawComment(file: MinimalSourceFile) {
        return parseComment(
            lexCommentString(file.text),
            this.config,
            file,
            this.application.logger
        );
    }

    /**
     * Adds a new resolver that the theme can use to try to figure out how to link to a symbol declared
     * by a third-party library which is not included in the documentation.
     *
     * The resolver function will be passed a declaration reference which it can attempt to resolve. If
     * resolution fails, the function should return undefined.
     *
     * Note: This will be used for both references to types declared in node_modules (in which case the
     * reference passed will have the `moduleSource` set and the `symbolReference` will navigate via `.`)
     * and user defined \{\@link\} tags which cannot be resolved.
     * @since 0.22.14
     */
    addUnknownSymbolResolver(
        resolver: (ref: DeclarationReference) => string | undefined
    ): void {
        this._externalSymbolResolvers.push(resolver);
    }

    /** @internal */
    resolveExternalLink(ref: DeclarationReference): string | undefined {
        for (const resolver of this._externalSymbolResolvers) {
            const resolved = resolver(ref);
            if (resolved) return resolved;
        }
    }

    resolveLinks(comment: Comment, owner: Reflection): void;
    resolveLinks(
        parts: readonly CommentDisplayPart[],
        owner: Reflection
    ): CommentDisplayPart[];
    resolveLinks(
        comment: Comment | readonly CommentDisplayPart[],
        owner: Reflection
    ): CommentDisplayPart[] | undefined {
        if (comment instanceof Comment) {
<<<<<<< HEAD
            resolveLinks(comment, owner);
        } else {
            return resolvePartLinks(owner, comment);
=======
            resolveLinks(
                comment,
                owner,
                this.validation,
                this.owner.logger,
                (ref) => this.resolveExternalLink(ref)
            );
        } else {
            let warned = false;
            const warn = () => {
                if (!warned) {
                    warned = true;
                    this.application.logger.warn(
                        `${owner.name}: Comment [[target]] style links are deprecated and will be removed in 0.24`
                    );
                }
            };

            return resolvePartLinks(
                owner,
                comment,
                warn,
                this.validation,
                this.owner.logger,
                (ref) => this.resolveExternalLink(ref)
            );
>>>>>>> 2e8af773
        }
    }

    /**
     * Compile the files within the given context and convert the compiler symbols to reflections.
     *
     * @param context  The context object describing the current state the converter is in.
     * @returns An array containing all errors generated by the TypeScript compiler.
     */
    private compile(
        entryPoints: readonly DocumentationEntryPoint[],
        context: Context
    ) {
        const entries = entryPoints.map((e) => {
            return {
                entryPoint: e,
                context: undefined as Context | undefined,
            };
        });
        entries.forEach((e) => {
            context.setActiveProgram(e.entryPoint.program);
            e.context = this.convertExports(
                context,
                e.entryPoint,
                entries.length === 1
            );
        });
        for (const { entryPoint, context } of entries) {
            // active program is already set on context
            // if we don't have a context, then this entry point is being ignored
            if (context) {
                this.convertReExports(context, entryPoint.sourceFile);
            }
        }
        context.setActiveProgram(undefined);
    }

    private convertExports(
        context: Context,
        entryPoint: DocumentationEntryPoint,
        singleEntryPoint: boolean
    ) {
        const node = entryPoint.sourceFile;
        const entryName = entryPoint.displayName;
        const symbol = getSymbolForModuleLike(context, node);
        let moduleContext: Context;

        if (singleEntryPoint) {
            // Special case for when we're giving a single entry point, we don't need to
            // create modules for each entry. Register the project as this module.
            context.project.registerReflection(context.project, symbol);
            context.project.comment =
                symbol &&
                getComment(
                    symbol,
                    context.project.kind,
                    this.config,
                    this.application.logger,
                    this.commentStyle
                );
            context.trigger(
                Converter.EVENT_CREATE_DECLARATION,
                context.project
            );
            moduleContext = context;
        } else {
            const reflection = context.createDeclarationReflection(
                ReflectionKind.Module,
                symbol,
                void 0,
                entryName
            );

            if (entryPoint.readmeFile) {
                const readme = readFile(entryPoint.readmeFile);
                const comment = this.parseRawComment(
                    new MinimalSourceFile(readme, entryPoint.readmeFile)
                );

                if (comment.blockTags.length || comment.modifierTags.size) {
                    const ignored = [
                        ...comment.blockTags.map((tag) => tag.tag),
                        ...comment.modifierTags,
                    ];
                    context.logger.warn(
                        `Block and modifier tags will be ignored within the readme:\n\t${ignored.join(
                            "\n\t"
                        )}`
                    );
                }

                reflection.readme = comment.summary;
            }

            reflection.version = entryPoint.version;

            context.finalizeDeclarationReflection(reflection);
            moduleContext = context.withScope(reflection);
        }

        const allExports = getExports(context, node, symbol);
        for (const exp of allExports.filter((exp) =>
            isDirectExport(context.resolveAliasedSymbol(exp), node)
        )) {
            convertSymbol(moduleContext, exp);
        }

        return moduleContext;
    }

    private convertReExports(moduleContext: Context, node: ts.SourceFile) {
        for (const exp of getExports(
            moduleContext,
            node,
            moduleContext.project.getSymbolFromReflection(moduleContext.scope)
        ).filter(
            (exp) =>
                !isDirectExport(moduleContext.resolveAliasedSymbol(exp), node)
        )) {
            convertSymbol(moduleContext, exp);
        }
    }

    /**
     * Resolve the project within the given context.
     *
     * @param context  The context object describing the current state the converter is in.
     * @returns The final project reflection.
     */
    private resolve(context: Context): void {
        this.trigger(Converter.EVENT_RESOLVE_BEGIN, context);
        const project = context.project;

        for (const reflection of Object.values(project.reflections)) {
            this.trigger(Converter.EVENT_RESOLVE, context, reflection);
        }

        this.trigger(Converter.EVENT_RESOLVE_END, context);
    }

    /**
     * Used to determine if we should immediately bail when creating a reflection.
     * Note: This should not be used for excludeNotDocumented because we don't have enough
     * information at this point since comment discovery hasn't happened.
     * @internal
     */
    shouldIgnore(symbol: ts.Symbol) {
        if (this.isExcluded(symbol)) {
            return true;
        }

        return this.excludeExternals && this.isExternal(symbol);
    }

    private isExcluded(symbol: ts.Symbol) {
        this.excludeCache ??= createMinimatch(
            this.application.options.getValue("exclude")
        );
        const cache = this.excludeCache;

        return (symbol.getDeclarations() ?? []).some((node) =>
            matchesAny(cache, node.getSourceFile().fileName)
        );
    }

    /** @internal */
    isExternal(symbol: ts.Symbol) {
        this.externalPatternCache ??= createMinimatch(this.externalPattern);
        const cache = this.externalPatternCache;

        return (symbol.getDeclarations() ?? []).some((node) =>
            matchesAny(cache, node.getSourceFile().fileName)
        );
    }

    private _buildCommentParserConfig() {
        this._config = {
            blockTags: new Set(this.application.options.getValue("blockTags")),
            inlineTags: new Set(
                this.application.options.getValue("inlineTags")
            ),
            modifierTags: new Set(
                this.application.options.getValue("modifierTags")
            ),
        };
        return this._config;
    }
}

function getSymbolForModuleLike(
    context: Context,
    node: ts.SourceFile | ts.ModuleBlock
) {
    const symbol = context.checker.getSymbolAtLocation(node) ?? node.symbol;

    if (symbol) {
        return symbol;
    }

    // This is a global file, get all symbols declared in this file...
    // this isn't the best solution, it would be nice to have all globals given to a special
    // "globals" file, but this is uncommon enough that I'm skipping it for now.
    const sourceFile = node.getSourceFile();
    const globalSymbols = context.checker
        .getSymbolsInScope(node, ts.SymbolFlags.ModuleMember)
        .filter((s) =>
            s.getDeclarations()?.some((d) => d.getSourceFile() === sourceFile)
        );

    // Detect declaration files with declare module "foo" as their only export
    // and lift that up one level as the source file symbol
    if (
        globalSymbols.length === 1 &&
        globalSymbols[0]
            .getDeclarations()
            ?.every(
                (declaration) =>
                    ts.isModuleDeclaration(declaration) &&
                    ts.isStringLiteral(declaration.name)
            )
    ) {
        return globalSymbols[0];
    }
}

function getExports(
    context: Context,
    node: ts.SourceFile,
    symbol: ts.Symbol | undefined
): ts.Symbol[] {
    let result: ts.Symbol[];

    // The generated docs aren't great, but you really ought not be using
    // this in the first place... so it's better than nothing.
    const exportEq = symbol?.exports?.get("export=" as ts.__String);
    if (exportEq) {
        // JS users might also have exported types here.
        // We need to filter for types because otherwise static methods can show up as both
        // members of the export= class and as functions if a class is directly exported.
        result = [exportEq].concat(
            context.checker
                .getExportsOfModule(symbol!)
                .filter(
                    (s) =>
                        !hasAnyFlag(
                            s.flags,
                            ts.SymbolFlags.Prototype | ts.SymbolFlags.Value
                        )
                )
        );
    } else if (symbol) {
        result = context.checker
            .getExportsOfModule(symbol)
            .filter((s) => !hasAllFlags(s.flags, ts.SymbolFlags.Prototype));

        if (result.length === 0) {
            const globalDecl = node.statements.find(
                (s) =>
                    ts.isModuleDeclaration(s) &&
                    s.flags & ts.NodeFlags.GlobalAugmentation
            );

            if (globalDecl) {
                const globalSymbol = context.getSymbolAtLocation(globalDecl);
                if (globalSymbol) {
                    result = context.checker
                        .getExportsOfModule(globalSymbol)
                        .filter((exp) =>
                            exp.declarations?.some(
                                (d) => d.getSourceFile() === node
                            )
                        );
                }
            }
        }
    } else {
        // Global file with no inferred top level symbol, get all symbols declared in this file.
        const sourceFile = node.getSourceFile();
        result = context.checker
            .getSymbolsInScope(node, ts.SymbolFlags.ModuleMember)
            .filter((s) =>
                s
                    .getDeclarations()
                    ?.some((d) => d.getSourceFile() === sourceFile)
            );
    }

    // Put symbols named "default" last, #1795
    result.sort((a, b) => {
        if (a.name === "default") {
            return 1;
        } else if (b.name === "default") {
            return -1;
        }
        return 0;
    });

    return result;
}

function isDirectExport(symbol: ts.Symbol, file: ts.SourceFile): boolean {
    return (
        symbol
            .getDeclarations()
            ?.every((decl) => decl.getSourceFile() === file) ?? false
    );
}<|MERGE_RESOLUTION|>--- conflicted
+++ resolved
@@ -290,38 +290,13 @@
         owner: Reflection
     ): CommentDisplayPart[] | undefined {
         if (comment instanceof Comment) {
-<<<<<<< HEAD
-            resolveLinks(comment, owner);
-        } else {
-            return resolvePartLinks(owner, comment);
-=======
-            resolveLinks(
-                comment,
-                owner,
-                this.validation,
-                this.owner.logger,
-                (ref) => this.resolveExternalLink(ref)
+            resolveLinks(comment, owner, (ref) =>
+                this.resolveExternalLink(ref)
             );
         } else {
-            let warned = false;
-            const warn = () => {
-                if (!warned) {
-                    warned = true;
-                    this.application.logger.warn(
-                        `${owner.name}: Comment [[target]] style links are deprecated and will be removed in 0.24`
-                    );
-                }
-            };
-
-            return resolvePartLinks(
-                owner,
-                comment,
-                warn,
-                this.validation,
-                this.owner.logger,
-                (ref) => this.resolveExternalLink(ref)
+            return resolvePartLinks(owner, comment, (ref) =>
+                this.resolveExternalLink(ref)
             );
->>>>>>> 2e8af773
         }
     }
 
