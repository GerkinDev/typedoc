--- conflicted
+++ resolved
@@ -296,7 +296,6 @@
             parent,
             variance
         );
-<<<<<<< HEAD
         const paramCtx = context.withScope(paramRefl);
 
         paramRefl.type = constraintT
@@ -305,7 +304,6 @@
         paramRefl.default = defaultT
             ? context.converter.convertType(paramCtx, defaultT)
             : void 0;
-=======
 
         // No way to determine this from the type parameter itself, need to go back to the declaration
         if (
@@ -315,7 +313,6 @@
         ) {
             paramRefl.flags.setFlag(ReflectionFlag.Const, true);
         }
->>>>>>> 415c819b
 
         context.registerReflection(paramRefl, param.getSymbol());
         context.trigger(ConverterEvents.CREATE_TYPE_PARAMETER, paramRefl);
@@ -342,7 +339,6 @@
         context.scope,
         getVariance(param.modifiers)
     );
-<<<<<<< HEAD
     const paramScope = context.withScope(paramRefl);
     paramRefl.type = param.constraint
         ? context.converter.convertType(paramScope, param.constraint)
@@ -350,12 +346,10 @@
     paramRefl.default = param.default
         ? context.converter.convertType(paramScope, param.default)
         : void 0;
-=======
     if (param.modifiers?.some((m) => m.kind === ts.SyntaxKind.ConstKeyword)) {
         paramRefl.flags.setFlag(ReflectionFlag.Const, true);
     }
 
->>>>>>> 415c819b
     context.registerReflection(paramRefl, param.symbol);
 
     if (ts.isJSDocTemplateTag(param.parent)) {
