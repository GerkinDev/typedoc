--- conflicted
+++ resolved
@@ -1,9 +1,5 @@
-<<<<<<< HEAD
-import * as ts from "typescript";
+import ts from "typescript";
 import { ApplicationEvents } from "../../application-events";
-=======
-import ts from "typescript";
->>>>>>> c75f44f1
 import {
     ContainerReflection,
     DeclarationReflection,
