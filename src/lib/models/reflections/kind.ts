--- conflicted
+++ resolved
@@ -128,7 +128,13 @@
         ReflectionKind.Function |
         ReflectionKind.Method;
 
-<<<<<<< HEAD
+    /**
+     * Note: This does not include Class/Interface, even though they technically could contain index signatures
+     * @internal
+     */
+    export const SignatureContainer =
+        ContainsCallSignatures | ReflectionKind.Accessor;
+
     const SINGULARS = {
         [ReflectionKind.Enum]: "Enumeration",
         [ReflectionKind.EnumMember]: "Enumeration Member",
@@ -164,12 +170,4 @@
         /(.)([A-Z])/g,
         (_m, a, b) => a + " " + b.toLowerCase()
     );
-=======
-    /**
-     * Note: This does not include Class/Interface, even though they technically could contain index signatures
-     * @internal
-     */
-    export const SignatureContainer =
-        ContainsCallSignatures | ReflectionKind.Accessor;
->>>>>>> e50cd273
 }