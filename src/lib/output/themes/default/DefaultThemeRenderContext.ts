import type { RendererHooks } from "../..";
import {
<<<<<<< HEAD
=======
    Comment,
>>>>>>> c75f44f1
    CommentDisplayPart,
    DeclarationReflection,
    ReferenceType,
    Reflection,
    ReflectionKind,
} from "../../../models";
import type { NeverIfInternal, Options } from "../../../utils";
import type { DefaultTheme } from "./DefaultTheme";
import { defaultLayout } from "./layouts/default";
import { index } from "./partials";
import { analytics } from "./partials/analytics";
import { breadcrumb } from "./partials/breadcrumb";
import { comment } from "./partials/comment";
import { footer } from "./partials/footer";
import { header } from "./partials/header";
import { hierarchy } from "./partials/hierarchy";
import { icons } from "./partials/icon";
import { member } from "./partials/member";
import { memberDeclaration } from "./partials/member.declaration";
import { memberGetterSetter } from "./partials/member.getterSetter";
import { memberReference } from "./partials/member.reference";
import { memberSignatureBody } from "./partials/member.signature.body";
import { memberSignatureTitle } from "./partials/member.signature.title";
import { memberSignatures } from "./partials/member.signatures";
import { memberSources } from "./partials/member.sources";
import { members } from "./partials/members";
import { membersGroup } from "./partials/members.group";
import {
    navigation,
    primaryNavigation,
    secondaryNavigation,
    settings,
    sidebarLinks,
} from "./partials/navigation";
import { parameter } from "./partials/parameter";
import { toolbar } from "./partials/toolbar";
import { type } from "./partials/type";
import { typeAndParent } from "./partials/typeAndParent";
import { typeParameters } from "./partials/typeParameters";
import { indexTemplate } from "./templates";
import { reflectionTemplate } from "./templates/reflection";

function bind<F, L extends any[], R>(fn: (f: F, ...a: L) => R, first: F) {
    return (...r: L) => fn(first, ...r);
}

export class DefaultThemeRenderContext {
    options: Options;

    constructor(private theme: DefaultTheme, options: Options) {
        this.options = options;
    }

    icons = icons;

    hook = (name: keyof RendererHooks) =>
        this.theme.owner.hooks.emit(name, this);

    /** Avoid this in favor of urlTo if possible */
    relativeURL = (url: string | undefined) => {
        return url ? this.theme.markedPlugin.getRelativeUrl(url) : url;
    };

    urlTo = (reflection: Reflection) => this.relativeURL(reflection.url)!;

    markdown = (
        md: readonly CommentDisplayPart[] | NeverIfInternal<string | undefined>
    ) => {
        if (md instanceof Array) {
            return this.theme.markedPlugin.parseMarkdown(
                Comment.displayPartsToMarkdown(md, this.urlTo)
            );
        }
        return md ? this.theme.markedPlugin.parseMarkdown(md) : "";
    };

    /**
     * Using this method will repeat work already done, instead of calling it, use `type.externalUrl`.
     * @deprecated
     * Will be removed in 0.24.
     */
    attemptExternalResolution = (type: NeverIfInternal<ReferenceType>) => {
        return (type as ReferenceType).externalUrl;
    };

    getReflectionClasses = (reflection: DeclarationReflection) => {
        const filters = this.options.getValue("visibilityFilters") as Record<
            string,
            boolean
        >;
        return getReflectionClasses(reflection, filters);
    };

    reflectionTemplate = bind(reflectionTemplate, this);
    indexTemplate = bind(indexTemplate, this);
    defaultLayout = bind(defaultLayout, this);

    analytics = bind(analytics, this);
    breadcrumb = bind(breadcrumb, this);
    comment = bind(comment, this);
    footer = bind(footer, this);
    header = bind(header, this);
    hierarchy = bind(hierarchy, this);
    index = bind(index, this);
    member = bind(member, this);
    memberDeclaration = bind(memberDeclaration, this);
    memberGetterSetter = bind(memberGetterSetter, this);
    memberReference = bind(memberReference, this);
    memberSignatureBody = bind(memberSignatureBody, this);
    memberSignatureTitle = bind(memberSignatureTitle, this);
    memberSignatures = bind(memberSignatures, this);
    memberSources = bind(memberSources, this);
    members = bind(members, this);
    membersGroup = bind(membersGroup, this);
    navigation = bind(navigation, this);
    sidebarLinks = bind(sidebarLinks, this);
    settings = bind(settings, this);
    primaryNavigation = bind(primaryNavigation, this);
    secondaryNavigation = bind(secondaryNavigation, this);
    parameter = bind(parameter, this);
    toolbar = bind(toolbar, this);
    type = bind(type, this);
    typeAndParent = bind(typeAndParent, this);
    typeParameters = bind(typeParameters, this);
}

function getReflectionClasses(
    reflection: DeclarationReflection,
    filters: Record<string, boolean>
) {
    const classes: string[] = [];

    classes.push(toStyleClass("tsd-kind-" + ReflectionKind[reflection.kind]));

    if (
        reflection.parent &&
        reflection.parent instanceof DeclarationReflection
    ) {
        classes.push(
            toStyleClass(
                `tsd-parent-kind-${ReflectionKind[reflection.parent.kind]}`
            )
        );
    }

    // Filter classes should match up with the settings function in
    // partials/navigation.tsx.
    for (const key of Object.keys(filters)) {
        if (key === "inherited") {
            if (reflection.inheritedFrom) {
                classes.push("tsd-is-inherited");
            }
        } else if (key === "protected") {
            if (reflection.flags.isProtected) {
                classes.push("tsd-is-protected");
            }
        } else if (key === "private") {
            if (reflection.flags.isPrivate) {
                classes.push("tsd-is-private");
            }
        } else if (key === "external") {
            if (reflection.flags.isExternal) {
                classes.push("tsd-is-external");
            }
        } else if (key.startsWith("@")) {
            if (key === "@deprecated") {
                if (reflection.isDeprecated()) {
                    classes.push(toStyleClass(`tsd-is-${key.substring(1)}`));
                }
            } else if (
                reflection.comment?.hasModifier(key as `@${string}`) ||
                reflection.comment?.getTag(key as `@${string}`)
            ) {
                classes.push(toStyleClass(`tsd-is-${key.substring(1)}`));
            }
        }
    }

    return classes.join(" ");
}

function toStyleClass(str: string) {
    return str
        .replace(/(\w)([A-Z])/g, (_m, m1, m2) => m1 + "-" + m2)
        .toLowerCase();
}<|MERGE_RESOLUTION|>--- conflicted
+++ resolved
@@ -1,9 +1,6 @@
 import type { RendererHooks } from "../..";
 import {
-<<<<<<< HEAD
-=======
     Comment,
->>>>>>> c75f44f1
     CommentDisplayPart,
     DeclarationReflection,
     ReferenceType,
