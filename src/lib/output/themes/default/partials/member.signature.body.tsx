import type { DefaultThemeRenderContext } from "../DefaultThemeRenderContext";
import { JSX } from "../../../../utils";
import { ReflectionType, SignatureReflection } from "../../../../models";
import { hasTypeParameters, renderFlags } from "../../lib";

export const memberSignatureBody = (
    context: DefaultThemeRenderContext,
    props: SignatureReflection,
    { hideSources = false }: { hideSources?: boolean } = {}
) => (
    <>
        {context.comment(props)}

<<<<<<< HEAD
        {hasTypeParameters(props) && (
            <div class="tsd-type-parameters">
                <h4 class="tsd-type-parameters-title">Type parameters</h4>
=======
        {!!props.typeParameters && (
            <>
                <h4 class="tsd-type-parameters-title">Type Parameters</h4>
>>>>>>> a4945d39
                {context.typeParameters(props.typeParameters)}
            </div>
        )}
        {props.parameters && props.parameters.length > 0 && (
            <div class="tsd-parameters">
                <h4 class="tsd-parameters-title">Parameters</h4>
                <ul class="tsd-parameter-list">
                    {props.parameters.map((item) => (
                        <li>
                            <h5>
                                {renderFlags(item.flags, item.comment)}
                                {!!item.flags.isRest && <span class="tsd-signature-symbol">...</span>}
                                {item.name}
                                {": "}
                                {context.type(item.type)}
                                {item.defaultValue != null && (
                                    <span class="tsd-signature-symbol">
                                        {" = "}
                                        {item.defaultValue}
                                    </span>
                                )}
                            </h5>
                            {context.comment(item)}
                            {item.type instanceof ReflectionType && context.parameter(item.type.declaration)}
                        </li>
                    ))}
                </ul>
            </div>
        )}
        {props.type && (
            <>
                <h4 class="tsd-returns-title">
                    {"Returns "}
                    {context.type(props.type)}
                </h4>
                {props.type instanceof ReflectionType && context.parameter(props.type.declaration)}
            </>
        )}
        {!hideSources && context.memberSources(props)}
    </>
);<|MERGE_RESOLUTION|>--- conflicted
+++ resolved
@@ -11,15 +11,9 @@
     <>
         {context.comment(props)}
 
-<<<<<<< HEAD
         {hasTypeParameters(props) && (
             <div class="tsd-type-parameters">
-                <h4 class="tsd-type-parameters-title">Type parameters</h4>
-=======
-        {!!props.typeParameters && (
-            <>
                 <h4 class="tsd-type-parameters-title">Type Parameters</h4>
->>>>>>> a4945d39
                 {context.typeParameters(props.typeParameters)}
             </div>
         )}
