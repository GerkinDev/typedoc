--- conflicted
+++ resolved
@@ -16,10 +16,9 @@
                 <section class="tsd-panel tsd-comment">{context.comment(props.model)}</section>
             )}
 
-<<<<<<< HEAD
             {hasTypeParameters(props.model) && (
                 <section class="tsd-panel tsd-type-parameters">
-                    <h4>Type parameters</h4>
+                    <h4>Type Parameters</h4>
                     {context.typeParameters(props.model.typeParameters)}
                 </section>
             )}
@@ -78,70 +77,4 @@
             {context.members(props.model)}
         </>
     );
-}
-=======
-        {hasTypeParameters(props.model) && (
-            <section class="tsd-panel tsd-type-parameters">
-                <h3>Type Parameters</h3>
-                {context.typeParameters(props.model.typeParameters)}
-            </section>
-        )}
-        {props.model instanceof DeclarationReflection && (
-            <>
-                {!!props.model.typeHierarchy && (
-                    <section class="tsd-panel tsd-hierarchy">
-                        <h3>Hierarchy</h3>
-                        {context.hierarchy(props.model.typeHierarchy)}
-                    </section>
-                )}
-                {!!props.model.implementedTypes && (
-                    <section class="tsd-panel">
-                        <h3>Implements</h3>
-                        <ul class="tsd-hierarchy">
-                            {props.model.implementedTypes.map((item) => (
-                                <li>{context.type(item)}</li>
-                            ))}
-                        </ul>
-                    </section>
-                )}
-                {!!props.model.implementedBy && (
-                    <section class="tsd-panel">
-                        <h3>Implemented by</h3>
-                        <ul class="tsd-hierarchy">
-                            {props.model.implementedBy.map((item) => (
-                                <li>{context.type(item)}</li>
-                            ))}
-                        </ul>
-                    </section>
-                )}
-                {!!props.model.signatures && (
-                    <section class="tsd-panel">
-                        <h3 class="tsd-before-signature">Callable</h3>
-                        {context.memberSignatures(props.model)}
-                    </section>
-                )}
-                {!!props.model.indexSignature && (
-                    <section class={"tsd-panel " + props.model.cssClasses}>
-                        <h3 class="tsd-before-signature">Indexable</h3>
-                        <div class="tsd-signature tsd-kind-icon">
-                            <span class="tsd-signature-symbol">[</span>
-                            {props.model.indexSignature.parameters!.map((item) => (
-                                <>
-                                    {item.name}: {context.type(item.type)}
-                                </>
-                            ))}
-                            <span class="tsd-signature-symbol">{"]: "}</span>
-                            {context.type(props.model.indexSignature.type)}
-                        </div>
-                        {context.comment(props.model.indexSignature)}
-                        {props.model.indexSignature?.type instanceof ReflectionType &&
-                            context.parameter(props.model.indexSignature.type.declaration)}
-                    </section>
-                )}
-            </>
-        )}
-        {context.index(props.model)}
-        {context.members(props.model)}
-    </>
-);
->>>>>>> a4945d39
+}