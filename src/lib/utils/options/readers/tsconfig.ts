--- conflicted
+++ resolved
@@ -57,7 +57,6 @@
             }
         } else if (TSConfigReader.PROJECT_KEY in event.data) {
             // The `project` option may be a directory or file, so use TS to find it
-<<<<<<< HEAD
             file = ts.findConfigFile(event.data[TSConfigReader.PROJECT_KEY], ts.sys.fileExists);
         } else if (this.application.isCLI) {
             // No file or directory has been specified so find the file in the root of the project
@@ -67,19 +66,6 @@
         // If file is undefined, we found no file to load.
         if (file) {
             this.load(event, file);
-=======
-            const file = ts.findConfigFile(event.data[TSConfigReader.PROJECT_KEY], ts.sys.fileExists);
-            // If file is undefined, we found no file to load.
-            if (file) {
-                this.load(event, file);
-            }
-        } else if (this.application.isCLI) {
-            const file = ts.findConfigFile('.', ts.sys.fileExists);
-            // If file is undefined, we found no file to load.
-            if (file) {
-                this.load(event, file);
-            }
->>>>>>> 0faf3a5e
         }
     }
 
