--- conflicted
+++ resolved
@@ -87,8 +87,9 @@
           "name": "x",
           "kind": 32,
           "kindString": "Variable",
-<<<<<<< HEAD
-          "flags": {},
+          "flags": {
+            "isConst": true
+          },
           "sources": [
             {
               "fileName": "declaration.d.ts",
@@ -96,11 +97,6 @@
               "character": 21
             }
           ],
-=======
-          "flags": {
-            "isConst": true
-          },
->>>>>>> 1e0e38cf
           "type": {
             "type": "intrinsic",
             "name": "number"
@@ -261,8 +257,9 @@
           "name": "ActionSet",
           "kind": 32,
           "kindString": "Variable",
-<<<<<<< HEAD
-          "flags": {},
+          "flags": {
+            "isConst": true
+          },
           "sources": [
             {
               "fileName": "external.d.ts",
@@ -270,11 +267,6 @@
               "character": 13
             }
           ],
-=======
-          "flags": {
-            "isConst": true
-          },
->>>>>>> 1e0e38cf
           "type": {
             "type": "reference",
             "qualifiedName": "ts.server.ActionSet",
