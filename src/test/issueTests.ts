--- conflicted
+++ resolved
@@ -609,7 +609,6 @@
         logger.expectNoOtherMessages();
     },
 
-<<<<<<< HEAD
     preGh1994(app) {
         app.options.setValue("excludeNotDocumented", true);
     },
@@ -622,9 +621,11 @@
         }
 
         const y = query(project, "Docs.y");
+        equal(y.sources?.length, 1);
         ok(y.getSignature);
         ok(!y.setSignature);
-=======
+    },
+
     gh1996(project) {
         const a = query(project, "a");
         equal(a.signatures![0].sources?.[0].fileName, "gh1996.ts");
@@ -634,6 +635,5 @@
         equal(b.signatures![0].sources?.[0].fileName, "gh1996.ts");
         equal(b.signatures![0].sources?.[0].line, 3);
         equal(b.signatures![0].sources?.[0].character, 0);
->>>>>>> ec9efa06
     },
 };