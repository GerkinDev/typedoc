--- conflicted
+++ resolved
@@ -1,9 +1,3 @@
-<<<<<<< HEAD
-import { Application } from "../..";
-
-module.exports = (_pluginHost: Application) => {};
-=======
 module.exports = () => {
     // nop
-};
->>>>>>> 2bf6e491
+};